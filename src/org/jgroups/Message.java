--- conflicted
+++ resolved
@@ -1,4 +1,3 @@
-
 package org.jgroups;
 
 
@@ -21,7 +20,7 @@
  * <p>
  * The byte buffer can point to a reference, and we can subset it using index and length. However,
  * when the message is serialized, we only write the bytes between index and length.
- * 
+ *
  * @since 2.0
  * @author Bela Ban
  */
@@ -91,38 +90,38 @@
 
         public short value() {return value;}
     }
-    
+
     public static final TransientFlag OOB_DELIVERED=TransientFlag.OOB_DELIVERED; // OOB which has already been delivered up the stack
 
 
 
 
-   /**
-    * Constructs a Message given a destination Address
-    * 
-    * @param dest
-    *           Address of receiver. If it is <em>null</em> then the message sent to the group.
-    *           Otherwise, it contains a single destination and is sent to that member.
-    *           <p>
-    */
+    /**
+     * Constructs a Message given a destination Address
+     *
+     * @param dest
+     *           Address of receiver. If it is <em>null</em> then the message sent to the group.
+     *           Otherwise, it contains a single destination and is sent to that member.
+     *           <p>
+     */
     public Message(Address dest) {
         setDest(dest);
         headers=createHeaders(3);
     }
 
-   /**
-    * Constructs a Message given a destination Address, a source Address and the payload byte buffer
-    * 
-    * @param dest
-    *           Address of receiver. If it is <em>null</em> then the message sent to the group.
-    *           Otherwise, it contains a single destination and is sent to that member.
-    *           <p>
-    * @param src
-    *           Address of sender
-    * @param buf
-    *           Message to be sent. Note that this buffer must not be modified (e.g. buf[0]=0 is not
-    *           allowed), since we don't copy the contents on clopy() or clone().
-    */
+    /**
+     * Constructs a Message given a destination Address, a source Address and the payload byte buffer
+     *
+     * @param dest
+     *           Address of receiver. If it is <em>null</em> then the message sent to the group.
+     *           Otherwise, it contains a single destination and is sent to that member.
+     *           <p>
+     * @param src
+     *           Address of sender
+     * @param buf
+     *           Message to be sent. Note that this buffer must not be modified (e.g. buf[0]=0 is not
+     *           allowed), since we don't copy the contents on clopy() or clone().
+     */
     public Message(Address dest, Address src, byte[] buf) {
         this(dest);
         setSrc(src);
@@ -134,31 +133,31 @@
     }
 
 
-   /**
-    * Constructs a message. The index and length parameters allow to provide a <em>reference</em> to
-    * a byte buffer, rather than a copy, and refer to a subset of the buffer. This is important when
-    * we want to avoid copying. When the message is serialized, only the subset is serialized.<br/>
-    * <em>
-    * Note that the byte[] buffer passed as argument must not be modified. Reason: if we retransmit the
-    * message, it would still have a ref to the original byte[] buffer passed in as argument, and so we would
-    * retransmit a changed byte[] buffer !
-    * </em>
-    * 
-    * @param dest
-    *           Address of receiver. If it is <em>null</em> then the message sent to the group.
-    *           Otherwise, it contains a single destination and is sent to that member.
-    *           <p>
-    * @param src
-    *           Address of sender
-    * @param buf
-    *           A reference to a byte buffer
-    * @param offset
-    *           The index into the byte buffer
-    * @param length
-    *           The number of bytes to be used from <tt>buf</tt>. Both index and length are checked
-    *           for array index violations and an ArrayIndexOutOfBoundsException will be thrown if
-    *           invalid
-    */
+    /**
+     * Constructs a message. The index and length parameters allow to provide a <em>reference</em> to
+     * a byte buffer, rather than a copy, and refer to a subset of the buffer. This is important when
+     * we want to avoid copying. When the message is serialized, only the subset is serialized.<br/>
+     * <em>
+     * Note that the byte[] buffer passed as argument must not be modified. Reason: if we retransmit the
+     * message, it would still have a ref to the original byte[] buffer passed in as argument, and so we would
+     * retransmit a changed byte[] buffer !
+     * </em>
+     *
+     * @param dest
+     *           Address of receiver. If it is <em>null</em> then the message sent to the group.
+     *           Otherwise, it contains a single destination and is sent to that member.
+     *           <p>
+     * @param src
+     *           Address of sender
+     * @param buf
+     *           A reference to a byte buffer
+     * @param offset
+     *           The index into the byte buffer
+     * @param length
+     *           The number of bytes to be used from <tt>buf</tt>. Both index and length are checked
+     *           for array index violations and an ArrayIndexOutOfBoundsException will be thrown if
+     *           invalid
+     */
     public Message(Address dest, Address src, byte[] buf, int offset, int length) {
         this(dest);
         setSrc(src);
@@ -170,23 +169,23 @@
     }
 
 
-   /**
-    * Constructs a Message given a destination Address, a source Address and the payload Object
-    * 
-    * @param dest
-    *           Address of receiver. If it is <em>null</em> then the message sent to the group.
-    *           Otherwise, it contains a single destination and is sent to that member.
-    *           <p>
-    * @param src
-    *           Address of sender
-    * @param obj
-    *           The object will be marshalled into the byte buffer.
-    *           <em>Obj has to be serializable (e.g. implementing
-    *              Serializable, Externalizable or Streamable, or be a basic type (e.g. Integer, Short etc)).</em>
-    *           ! The resulting buffer must not be modified (e.g. buf[0]=0 is not allowed), since we
-    *           don't copy the contents on clopy() or clone().
-    *           <p/>
-    */
+    /**
+     * Constructs a Message given a destination Address, a source Address and the payload Object
+     *
+     * @param dest
+     *           Address of receiver. If it is <em>null</em> then the message sent to the group.
+     *           Otherwise, it contains a single destination and is sent to that member.
+     *           <p>
+     * @param src
+     *           Address of sender
+     * @param obj
+     *           The object will be marshalled into the byte buffer.
+     *           <em>Obj has to be serializable (e.g. implementing
+     *              Serializable, Externalizable or Streamable, or be a basic type (e.g. Integer, Short etc)).</em>
+     *           ! The resulting buffer must not be modified (e.g. buf[0]=0 is not allowed), since we
+     *           don't copy the contents on clopy() or clone().
+     *           <p/>
+     */
     public Message(Address dest, Address src, Object obj) {
         this(dest);
         setSrc(src);
@@ -224,21 +223,21 @@
         src_addr=new_src;
     }
 
-   /**
-    * Returns a <em>reference</em> to the payload (byte buffer). Note that this buffer should not be
-    * modified as we do not copy the buffer on copy() or clone(): the buffer of the copied message
-    * is simply a reference to the old buffer.<br/>
-    * Even if offset and length are used: we return the <em>entire</em> buffer, not a subset.
-    */
+    /**
+     * Returns a <em>reference</em> to the payload (byte buffer). Note that this buffer should not be
+     * modified as we do not copy the buffer on copy() or clone(): the buffer of the copied message
+     * is simply a reference to the old buffer.<br/>
+     * Even if offset and length are used: we return the <em>entire</em> buffer, not a subset.
+     */
     public byte[] getRawBuffer() {
         return buf;
     }
 
-   /**
-    * Returns a copy of the buffer if offset and length are used, otherwise a reference.
-    * 
-    * @return byte array with a copy of the buffer.
-    */
+    /**
+     * Returns a copy of the buffer if offset and length are used, otherwise a reference.
+     *
+     * @return byte array with a copy of the buffer.
+     */
     final public byte[] getBuffer() {
         if(buf == null)
             return null;
@@ -262,16 +261,16 @@
         }
     }
 
-   /**
-    * Set the internal buffer to point to a subset of a given buffer
-    * 
-    * @param b
-    *           The reference to a given buffer. If null, we'll reset the buffer to null
-    * @param offset
-    *           The initial position
-    * @param length
-    *           The number of bytes
-    */
+    /**
+     * Set the internal buffer to point to a subset of a given buffer
+     *
+     * @param b
+     *           The reference to a given buffer. If null, we'll reset the buffer to null
+     * @param offset
+     *           The initial position
+     * @param length
+     *           The number of bytes
+     */
     final public void setBuffer(byte[] b, int offset, int length) {
         buf=b;
         if(buf != null) {
@@ -287,14 +286,14 @@
         }
     }
 
-   /**
-    * <em>
-    * Note that the byte[] buffer passed as argument must not be modified. Reason: if we retransmit the
-    * message, it would still have a ref to the original byte[] buffer passed in as argument, and so we would
-    * retransmit a changed byte[] buffer !
-    * </em>
-    */
-     public final void setBuffer(Buffer buf) {
+    /**
+     * <em>
+     * Note that the byte[] buffer passed as argument must not be modified. Reason: if we retransmit the
+     * message, it would still have a ref to the original byte[] buffer passed in as argument, and so we would
+     * retransmit a changed byte[] buffer !
+     * </em>
+     */
+    public final void setBuffer(Buffer buf) {
         if(buf != null) {
             this.buf=buf.getBuf();
             this.offset=buf.getOffset();
@@ -302,28 +301,28 @@
         }
     }
 
-   /**
-    * 
-    * Returns the offset into the buffer at which the data starts
-    * 
-    */
+    /**
+     *
+     * Returns the offset into the buffer at which the data starts
+     *
+     */
     public int getOffset() {
         return offset;
     }
 
-   /**
-    * 
-    * Returns the number of bytes in the buffer
-    * 
-    */
+    /**
+     *
+     * Returns the number of bytes in the buffer
+     *
+     */
     public int getLength() {
         return length;
     }
 
-   /**
-    * Returns a reference to the headers hashmap, which is <em>immutable</em>. Any attempt to modify
-    * the returned map will cause a runtime exception
-    */
+    /**
+     * Returns a reference to the headers hashmap, which is <em>immutable</em>. Any attempt to modify
+     * the returned map will cause a runtime exception
+     */
     public Map<Short,Header> getHeaders() {
         return headers.getHeaders();
     }
@@ -336,19 +335,15 @@
         return headers != null? headers.size() : 0;
     }
 
-   /**
-    * Takes an object and uses Java serialization to generate the byte[] buffer which is set in the
-    * message. Parameter 'obj' has to be serializable (e.g. implementing Serializable,
-    * Externalizable or Streamable, or be a basic type (e.g. Integer, Short etc)).
-    */
+    /**
+     * Takes an object and uses Java serialization to generate the byte[] buffer which is set in the
+     * message. Parameter 'obj' has to be serializable (e.g. implementing Serializable,
+     * Externalizable or Streamable, or be a basic type (e.g. Integer, Short etc)).
+     */
     final public void setObject(Object obj) {
         if(obj == null) return;
         if(obj instanceof byte[]) {
-<<<<<<< HEAD
-            setBuffer((byte[]) obj);
-=======
             setBuffer((byte[])obj);
->>>>>>> dfc3aa34
             return;
         }
         if(obj instanceof Buffer) {
@@ -364,16 +359,16 @@
         }
     }
 
-   /**
-    * Uses custom serialization to create an object from the buffer of the message. Note that this
-    * is dangerous when using your own classloader, e.g. inside of an application server ! Most
-    * likely, JGroups will use the system classloader to deserialize the buffer into an object,
-    * whereas (for example) a web application will want to use the webapp's classloader, resulting
-    * in a ClassCastException. The recommended way is for the application to use their own
-    * serialization and only pass byte[] buffer to JGroups.
-    * 
-    * @return
-    */
+    /**
+     * Uses custom serialization to create an object from the buffer of the message. Note that this
+     * is dangerous when using your own classloader, e.g. inside of an application server ! Most
+     * likely, JGroups will use the system classloader to deserialize the buffer into an object,
+     * whereas (for example) a web application will want to use the webapp's classloader, resulting
+     * in a ClassCastException. The recommended way is for the application to use their own
+     * serialization and only pass byte[] buffer to JGroups.
+     *
+     * @return
+     */
     final public Object getObject() {
         try {
             return Util.objectFromByteBuffer(buf, offset, length);
@@ -405,7 +400,6 @@
     public Message setFlag(short flag) {
         flags |= flag;
         return this;
-<<<<<<< HEAD
     }
 
     /**
@@ -432,34 +426,6 @@
         return flag != null && ((flags & flag.value()) == flag.value());
     }
 
-=======
-    }
-
-    /**
-     * Returns the internal representation of flags. Don't use this, as the internal format might change at any time !
-     * This is only used by unit test code
-     * @return
-     */
-    public short getFlags() {return flags;}
-
-    /**
-     * Clears a number of flags in a message
-     * @param flags The flags
-     * @return A reference to the message
-     */
-    public Message clearFlag(Flag ... flags) {
-        if(flags != null)
-            for(Flag flag: flags)
-                if(flag != null)
-                    this.flags &= ~flag.value();
-        return this;
-    }
-
-    public static boolean isFlagSet(short flags, Flag flag) {
-        return flag != null && ((flags & flag.value()) == flag.value());
-    }
-
->>>>>>> dfc3aa34
     /**
      * Checks if a given flag is set
      * @param flag The flag
@@ -469,32 +435,31 @@
         return isFlagSet(flags, flag);
     }
 
-   /**
-    * Same as {@link #setFlag(Flag...)} except that transient flags are not marshalled
-    * @param flag The flag
-    */
-   public Message setTransientFlag(TransientFlag ... flags) {
-       if(flags != null)
-           for(TransientFlag flag: flags)
-               if(flag != null)
-                   transient_flags |= flag.value();
-       return this;
-    }
-
-   /**
-    * Atomically checks if a given flag is set and - if not - sets it. When multiple threads
-    * concurrently call this method with the same flag, only one of them will be able to set the
-    * flag
-    * 
-    * @param flag
-    * @return True if the flag could be set, false if not (was already set)
-    */
+    /**
+     * Same as {@link #setFlag(Flag...)} except that transient flags are not marshalled
+     * @param flag The flag
+     */
+    public Message setTransientFlag(TransientFlag ... flags) {
+        if(flags != null)
+            for(TransientFlag flag: flags)
+                if(flag != null)
+                    transient_flags |= flag.value();
+        return this;
+    }
+
+    /**
+     * Atomically checks if a given flag is set and - if not - sets it. When multiple threads
+     * concurrently call this method with the same flag, only one of them will be able to set the
+     * flag
+     *
+     * @param flag
+     * @return True if the flag could be set, false if not (was already set)
+     */
     public synchronized boolean setTransientFlagIfAbsent(TransientFlag flag) {
         if(isTransientFlagSet(flag))
             return false;
         setTransientFlag(flag);
         return true;
-<<<<<<< HEAD
     }
 
     public Message clearTransientFlag(TransientFlag ... flags) {
@@ -509,22 +474,6 @@
         return flag != null && (transient_flags & flag.value()) == flag.value();
     }
 
-=======
-    }
-
-    public Message clearTransientFlag(TransientFlag ... flags) {
-        if(flags != null)
-            for(TransientFlag flag: flags)
-                if(flag != null)
-                    transient_flags &= ~flag.value();
-        return this;
-    }
-
-    public boolean isTransientFlagSet(TransientFlag flag) {
-        return flag != null && (transient_flags & flag.value()) == flag.value();
-    }
-
->>>>>>> dfc3aa34
     public short getTransientFlags() {
         return transient_flags;
     }
@@ -547,15 +496,15 @@
         headers.putHeader(id, hdr);
     }
 
-   /**
-    * Puts a header given a key into the map, only if the key doesn't exist yet
-    * 
-    * @param id
-    * @param hdr
-    * @return the previous value associated with the specified key, or <tt>null</tt> if there was no
-    *         mapping for the key. (A <tt>null</tt> return can also indicate that the map previously
-    *         associated <tt>null</tt> with the key, if the implementation supports null values.)
-    */
+    /**
+     * Puts a header given a key into the map, only if the key doesn't exist yet
+     *
+     * @param id
+     * @param hdr
+     * @return the previous value associated with the specified key, or <tt>null</tt> if there was no
+     *         mapping for the key. (A <tt>null</tt> return can also indicate that the map previously
+     *         associated <tt>null</tt> with the key, if the implementation supports null values.)
+     */
     public Header putHeaderIfAbsent(short id, Header hdr) {
         if(id <= 0)
             throw new IllegalArgumentException("An ID of " + id + " is invalid");
@@ -566,7 +515,7 @@
     public Header getHeader(short id) {
         if(id <= 0)
             throw new IllegalArgumentException("An ID of " + id + " is invalid. Add the protocol which calls " +
-                                                 "getHeader() to jg-protocol-ids.xml");
+                    "getHeader() to jg-protocol-ids.xml");
         return headers.getHeader(id);
     }
     /*---------------------------------------------------------------------*/
@@ -576,28 +525,28 @@
         return copy(true);
     }
 
-   /**
-    * Create a copy of the message. If offset and length are used (to refer to another buffer), the
-    * copy will contain only the subset offset and length point to, copying the subset into the new
-    * copy.
-    * 
-    * @param copy_buffer
-    * @return Message with specified data
-    */
+    /**
+     * Create a copy of the message. If offset and length are used (to refer to another buffer), the
+     * copy will contain only the subset offset and length point to, copying the subset into the new
+     * copy.
+     *
+     * @param copy_buffer
+     * @return Message with specified data
+     */
     public Message copy(boolean copy_buffer) {
         return copy(copy_buffer, true);
     }
 
-   /**
-    * Create a copy of the message. If offset and length are used (to refer to another buffer), the
-    * copy will contain only the subset offset and length point to, copying the subset into the new
-    * copy.
-    * 
-    * @param copy_buffer
-    * @param copy_headers
-    *           Copy the headers
-    * @return Message with specified data
-    */
+    /**
+     * Create a copy of the message. If offset and length are used (to refer to another buffer), the
+     * copy will contain only the subset offset and length point to, copying the subset into the new
+     * copy.
+     *
+     * @param copy_buffer
+     * @param copy_headers
+     *           Copy the headers
+     * @return Message with specified data
+     */
     public Message copy(boolean copy_buffer, boolean copy_headers) {
         Message retval=new Message(false);
         retval.dest_addr=dest_addr;
@@ -615,13 +564,13 @@
         return retval;
     }
 
-   /**
-    * Doesn't copy any headers except for those with ID >= copy_headers_above
-    * 
-    * @param copy_buffer
-    * @param starting_id
-    * @return A message with headers whose ID are >= starting_id
-    */
+    /**
+     * Doesn't copy any headers except for those with ID >= copy_headers_above
+     *
+     * @param copy_buffer
+     * @param starting_id
+     * @return A message with headers whose ID are >= starting_id
+     */
     public Message copy(boolean copy_buffer, short starting_id) {
         Message retval=copy(copy_buffer, false);
         if(starting_id > 0) {
@@ -750,14 +699,14 @@
         }
     }
 
-   /**
-    * Writes the message to the output stream, but excludes the dest and src addresses unless the
-    * src address given as argument is different from the message's src address
-    * 
-    * @param src
-    * @param out
-    * @throws Exception
-    */
+    /**
+     * Writes the message to the output stream, but excludes the dest and src addresses unless the
+     * src address given as argument is different from the message's src address
+     *
+     * @param src
+     * @param out
+     * @throws Exception
+     */
     public void writeToNoAddrs(Address src, DataOutputStream out) throws Exception {
         byte leading=0;
 
@@ -840,14 +789,14 @@
 
     /* --------------------------------- End of Interface Streamable ----------------------------- */
 
-   /**
-    * Returns the exact size of the marshalled message. Uses method size() of each header to compute
-    * the size, so if a Header subclass doesn't implement size() we will use an approximation.
-    * However, most relevant header subclasses have size() implemented correctly. (See
-    * org.jgroups.tests.SizeTest).
-    * 
-    * @return The number of bytes for the marshalled message
-    */
+    /**
+     * Returns the exact size of the marshalled message. Uses method size() of each header to compute
+     * the size, so if a Header subclass doesn't implement size() we will use an approximation.
+     * However, most relevant header subclasses have size() implemented correctly. (See
+     * org.jgroups.tests.SizeTest).
+     *
+     * @return The number of bytes for the marshalled message
+     */
     public long size() {
         long retval=Global.BYTE_SIZE   // leading byte
                 + Global.SHORT_SIZE;   // flags
