--- conflicted
+++ resolved
@@ -44,9 +44,9 @@
 
 
     @Property(description="Max number of messages to be removed from a NakReceiverWindow. This property might " +
-      "get removed anytime, so don't use it !")
+            "get removed anytime, so don't use it !")
     private int max_msg_batch_size=100;
-    
+
     /**
      * Retransmit messages using multicast rather than unicast. This has the advantage that, if many receivers
      * lost a message, the sender only retransmits once
@@ -63,13 +63,13 @@
 
 
     @Property(description="Number of milliseconds to delay the sending of an XMIT request. We pick a random number " +
-      "in the range [1 .. xmit_req_stagger_timeout] and add this to the scheduling time of an XMIT request. " +
-      "When use_mcast_xmit is enabled, if a number of members drop messages from the same member, then chances are that, " +
-      "if staggering is enabled, somebody else already sent the XMIT request (via mcast) and we can cancel the XMIT " +
-      "request once we receive the missing messages. For unicast XMIT responses (use_mcast_xmit=false), we still have " +
-      "an advantage by not overwhelming the receiver with XMIT requests, all at the same time. 0 disabless staggering.")
+            "in the range [1 .. xmit_req_stagger_timeout] and add this to the scheduling time of an XMIT request. " +
+            "When use_mcast_xmit is enabled, if a number of members drop messages from the same member, then chances are that, " +
+            "if staggering is enabled, somebody else already sent the XMIT request (via mcast) and we can cancel the XMIT " +
+            "request once we receive the missing messages. For unicast XMIT responses (use_mcast_xmit=false), we still have " +
+            "an advantage by not overwhelming the receiver with XMIT requests, all at the same time. 0 disabless staggering.")
     protected long xmit_stagger_timeout=200;
-    
+
 
     /**
      * Ask a random member for retransmission of a missing message. If set to
@@ -126,14 +126,14 @@
     int xmit_table_num_rows=5;
 
     @Property(description="Number of elements of a row of the matrix in the retransmission table (only for experts). " +
-      "The capacity of the matrix is xmit_table_num_rows * xmit_table_msgs_per_row",writable=false)
+            "The capacity of the matrix is xmit_table_num_rows * xmit_table_msgs_per_row",writable=false)
     int xmit_table_msgs_per_row=10000;
 
     @Property(description="Resize factor of the matrix in the retransmission table (only for experts)",writable=false)
     double xmit_table_resize_factor=1.2;
 
     @Property(description="Number of milliseconds after which the matrix in the retransmission table " +
-      "is compacted (only for experts)",writable=false)
+            "is compacted (only for experts)",writable=false)
     long xmit_table_max_compaction_time=10 * 60 * 1000;
 
     /* -------------------------------------------------- JMX ---------------------------------------------------------- */
@@ -219,7 +219,7 @@
 
 
     @ManagedAttribute(description="Returns the number of bytes of all messages in all NakReceiverWindows. To compute " +
-      "the size, Message.getLength() is used")
+            "the size, Message.getLength() is used")
     public long getSizeOfAllMessages() {
         long retval=0;
         for(NakReceiverWindow win: xmit_table.values())
@@ -228,7 +228,7 @@
     }
 
     @ManagedAttribute(description="Returns the number of bytes of all messages in all NakReceiverWindows. To compute " +
-      "the size, Message.size() is used")
+            "the size, Message.size() is used")
     public long getSizeOfAllMessagesInclHeaders() {
         long retval=0;
         for(NakReceiverWindow win: xmit_table.values())
@@ -394,9 +394,9 @@
         for(Map.Entry<Address,NakReceiverWindow> entry: xmit_table.entrySet()) {
             NakReceiverWindow win=entry.getValue();
             sb.append(entry.getKey() + ": ").append(win.getRetransmitTableSize())
-              .append(", offset=").append(win.getRetransmitTableOffset())
-              .append(" (capacity=" + win.getRetransmitTableCapacity())
-              .append(", fill factor=" + win.getRetransmitTableFillFactor() + "%)\n");
+                    .append(", offset=").append(win.getRetransmitTableOffset())
+                    .append(" (capacity=" + win.getRetransmitTableCapacity())
+                    .append(", fill factor=" + win.getRetransmitTableFillFactor() + "%)\n");
         }
         return sb.toString();
     }
@@ -542,61 +542,61 @@
     public Object up(Event evt) {
         switch(evt.getType()) {
 
-        case Event.MSG:
-            Message msg=(Message)evt.getArg();
-            if(msg.isFlagSet(Message.NO_RELIABILITY))
+            case Event.MSG:
+                Message msg=(Message)evt.getArg();
+                if(msg.isFlagSet(Message.NO_RELIABILITY))
+                    break;
+                NakAckHeader hdr=(NakAckHeader)msg.getHeader(this.id);
+                if(hdr == null)
+                    break;  // pass up (e.g. unicast msg)
+
+                if(!is_server) { // discard messages while not yet server (i.e., until JOIN has returned)
+                    if(log.isTraceEnabled())
+                        log.trace(local_addr + ": message " + msg.getSrc() + "::" + hdr.seqno + " was discarded (not yet server)");
+                    return null;
+                }
+
+                // Changed by bela Jan 29 2003: we must not remove the header, otherwise further xmit requests will fail !
+                //hdr=(NakAckHeader)msg.removeHeader(getName());
+
+                switch(hdr.type) {
+
+                    case NakAckHeader.MSG:
+                        handleMessage(msg, hdr);
+                        return null;        // transmitter passes message up for us !
+
+                    case NakAckHeader.XMIT_REQ:
+                        if(hdr.range == null) {
+                            if(log.isErrorEnabled()) {
+                                log.error("XMIT_REQ: range of xmit msg is null; discarding request from " + msg.getSrc());
+                            }
+                            return null;
+                        }
+                        handleXmitReq(msg.getSrc(), hdr.range.low, hdr.range.high, hdr.sender);
+                        return null;
+
+                    case NakAckHeader.XMIT_RSP:
+                        handleXmitRsp(msg, hdr);
+                        return null;
+
+                    default:
+                        if(log.isErrorEnabled()) {
+                            log.error("NakAck header type " + hdr.type + " not known !");
+                        }
+                        return null;
+                }
+
+            case Event.STABLE:  // generated by STABLE layer. Delete stable messages passed in arg
+                stable((Digest)evt.getArg());
+                return null;  // do not pass up further (Bela Aug 7 2001)
+
+            case Event.SUSPECT:
+                // release the promise if rebroadcasting is in progress... otherwise we wait forever. there will be a new
+                // flush round anyway
+                if(rebroadcasting) {
+                    cancelRebroadcasting();
+                }
                 break;
-            NakAckHeader hdr=(NakAckHeader)msg.getHeader(this.id);
-            if(hdr == null)
-                break;  // pass up (e.g. unicast msg)
-
-            if(!is_server) { // discard messages while not yet server (i.e., until JOIN has returned)
-                if(log.isTraceEnabled())
-                    log.trace(local_addr + ": message " + msg.getSrc() + "::" + hdr.seqno + " was discarded (not yet server)");
-                return null;
-            }
-
-            // Changed by bela Jan 29 2003: we must not remove the header, otherwise further xmit requests will fail !
-            //hdr=(NakAckHeader)msg.removeHeader(getName());
-
-            switch(hdr.type) {
-
-            case NakAckHeader.MSG:
-                handleMessage(msg, hdr);
-                return null;        // transmitter passes message up for us !
-
-            case NakAckHeader.XMIT_REQ:
-                if(hdr.range == null) {
-                    if(log.isErrorEnabled()) {
-                        log.error("XMIT_REQ: range of xmit msg is null; discarding request from " + msg.getSrc());
-                    }
-                    return null;
-                }
-                handleXmitReq(msg.getSrc(), hdr.range.low, hdr.range.high, hdr.sender);
-                return null;
-
-            case NakAckHeader.XMIT_RSP:
-                handleXmitRsp(msg, hdr);
-                return null;
-
-            default:
-                if(log.isErrorEnabled()) {
-                    log.error("NakAck header type " + hdr.type + " not known !");
-                }
-                return null;
-            }
-
-        case Event.STABLE:  // generated by STABLE layer. Delete stable messages passed in arg
-            stable((Digest)evt.getArg());
-            return null;  // do not pass up further (Bela Aug 7 2001)
-
-        case Event.SUSPECT:
-            // release the promise if rebroadcasting is in progress... otherwise we wait forever. there will be a new
-            // flush round anyway
-            if(rebroadcasting) {
-                cancelRebroadcasting();
-            }
-            break;
         }
         return up_prot.up(evt);
     }
@@ -637,11 +637,7 @@
             msg.setSrc(local_addr); // this needs to be done so we can check whether the message sender is the local_addr
 
         msg_id=seqno.incrementAndGet();
-<<<<<<< HEAD
-        long sleep=500;
-=======
         long sleep=10;
->>>>>>> dfc3aa34
         while(running) {
             try {
                 msg.putHeader(this.id, NakAckHeader.createMessageHeader(msg_id));
@@ -657,7 +653,7 @@
 
         if(!pass_down)
             return;
-        
+
         try { // moved down_prot.down() out of synchronized clause (bela Sept 7 2006) http://jira.jboss.com/jira/browse/JGRP-300
             if(log.isTraceEnabled())
                 log.trace("sending " + local_addr + "#" + msg_id);
@@ -693,7 +689,7 @@
                 return;
             if(log.isWarnEnabled() && log_discard_msgs)
                 log.warn(local_addr + ": dropped message " + hdr.seqno + " from " + sender +
-                           " (sender not in table " + xmit_table.keySet() +"), view=" + view);
+                        " (sender not in table " + xmit_table.keySet() +"), view=" + view);
             return;
         }
 
@@ -792,7 +788,7 @@
                 // don't print the table unless we are in trace mode because it can be LARGE
                 if (log.isTraceEnabled()) {
                     sb.append(":\n").append(printMessages());
-                } 
+                }
                 if(print_stability_history_on_failed_xmit) {
                     sb.append(" (stability history:\n").append(printStabilityHistory());
                 }
@@ -1101,7 +1097,7 @@
 
         StringBuilder sb=new StringBuilder(merge? "\n[" + local_addr + " mergeDigest()]\n" : "\n["+local_addr + " setDigest()]\n");
         sb.append("existing digest:  " + getDigest()).append("\nnew digest:       " + digest);
-        
+
         boolean set_own_seqno=false;
         for(Digest.DigestEntry entry: digest) {
             Address member=entry.getMember();
@@ -1141,8 +1137,8 @@
 
     private NakReceiverWindow createNakReceiverWindow(Address sender, long initial_seqno) {
         NakReceiverWindow win=new NakReceiverWindow(sender, this, initial_seqno, timer, use_range_based_retransmitter,
-                                                    xmit_table_num_rows, xmit_table_msgs_per_row,
-                                                    xmit_table_resize_factor, xmit_table_max_compaction_time, false);
+                xmit_table_num_rows, xmit_table_msgs_per_row,
+                xmit_table_resize_factor, xmit_table_max_compaction_time, false);
 
         if(exponential_backoff > 0)
             win.setRetransmitTimeouts(new ExponentialInterval(exponential_backoff));
@@ -1201,7 +1197,7 @@
                     if(log.isTraceEnabled()) {
                         log.trace("my_highest_rcvd (" + my_highest_rcvd + ") < stability_highest_rcvd (" +
                                 stability_highest_rcvd + "): requesting retransmission of " +
-                                    member + '#' + stability_highest_rcvd);
+                                member + '#' + stability_highest_rcvd);
                     }
                     retransmit(stability_highest_rcvd, stability_highest_rcvd, member);
                 }
