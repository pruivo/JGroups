
package org.jgroups.blocks;

import org.jgroups.*;
import org.jgroups.blocks.mux.Muxer;
import org.jgroups.logging.Log;
import org.jgroups.logging.LogFactory;
import org.jgroups.protocols.TP;
import org.jgroups.stack.Protocol;
import org.jgroups.stack.StateTransferInfo;
import org.jgroups.util.*;

import java.io.*;
import java.util.*;
import java.util.concurrent.CopyOnWriteArraySet;


/**
 * Provides synchronous and asynchronous message sending with request-response
 * correlation; i.e., matching responses with the original request.
 * It also offers push-style message reception (by internally using the PullPushAdapter).
 * <p>
 * Channels are simple patterns to asynchronously send a receive messages.
 * However, a significant number of communication patterns in group communication
 * require synchronous communication. For example, a sender would like to send a
 * message to the group and wait for all responses. Or another application would
 * like to send a message to the group and wait only until the majority of the
 * receivers have sent a response, or until a timeout occurred.  MessageDispatcher
 * offers a combination of the above pattern with other patterns.
 * <p>
 * Used on top of channel to implement group requests. Client's <code>handle()</code>
 * method is called when request is received. Is the equivalent of RpcProtocol on
 * the application instead of protocol level.
 *
 * @author Bela Ban
 */
public class MessageDispatcher implements RequestHandler, ChannelListener {
    protected Channel channel=null;
    protected RequestCorrelator corr=null;
    protected MessageListener msg_listener=null;
    protected MembershipListener membership_listener=null;
    protected RequestHandler req_handler=null;
    protected ProtocolAdapter prot_adapter=null;
    protected volatile Collection<Address> members=new HashSet<Address>();
    protected Address local_addr=null;
    protected final Log log=LogFactory.getLog(getClass());
    protected boolean hardware_multicast_supported=false;

    protected final Set<ChannelListener> channel_listeners=new CopyOnWriteArraySet<ChannelListener>();


    public MessageDispatcher() {
    }

    public MessageDispatcher(Channel channel, MessageListener l, MembershipListener l2) {
        this.channel=channel;
        prot_adapter=new ProtocolAdapter();
        if(channel != null) {
            local_addr=channel.getAddress();
        }
        setMessageListener(l);
        setMembershipListener(l2);
        if(channel != null) {
            installUpHandler(prot_adapter, true);
        }
        start();
    }




    public MessageDispatcher(Channel channel, MessageListener l, MembershipListener l2, RequestHandler req_handler) {
        this(channel, l, l2);
        setRequestHandler(req_handler);
    }




    public UpHandler getProtocolAdapter() {
        return prot_adapter;
    }


<<<<<<< HEAD

=======
>>>>>>> dfc3aa34

    /**
     * If this dispatcher is using a user-provided PullPushAdapter, then need to set the members from the adapter
     * initially since viewChange has most likely already been called in PullPushAdapter.
     */
    protected void setMembers(List<Address> new_mbrs) {
        if(new_mbrs != null)
            members=new HashSet<Address>(new_mbrs); // volatile write - seen by a subsequent read
    }


    /**
     * Adds a new channel listener to be notified on the channel's state change.
     */
    public void addChannelListener(ChannelListener l) {
        if(l != null)
            channel_listeners.add(l);
    }


    public void removeChannelListener(ChannelListener l) {
        if(l != null)
            channel_listeners.remove(l);
    }



    public void start() {
        if(corr == null) {
            corr=createRequestCorrelator(prot_adapter, this, local_addr);
        }
        correlatorStarted();
        corr.start();

        if(channel != null) {
            List<Address> tmp_mbrs=channel.getView() != null ? channel.getView().getMembers() : null;
            setMembers(tmp_mbrs);
            if(channel instanceof JChannel) {
                TP transport=channel.getProtocolStack().getTransport();
                corr.registerProbeHandler(transport);
            }
            TP transport=channel.getProtocolStack().getTransport();
            hardware_multicast_supported=transport.supportsMulticasting();
        }
    }

    protected RequestCorrelator createRequestCorrelator(Protocol transport, RequestHandler handler, Address local_addr) {
        return new RequestCorrelator(transport, handler, local_addr);
    }

    protected void correlatorStarted() {
        ;
    }


    public void stop() {
        if(corr != null)
            corr.stop();

        if(channel instanceof JChannel) {
            TP transport=channel.getProtocolStack().getTransport();
            corr.unregisterProbeHandler(transport);
        }
    }

    public final void setMessageListener(MessageListener l) {
        msg_listener=l;
    }

    public MessageListener getMessageListener() {
        return msg_listener;
    }

    public final void setMembershipListener(MembershipListener l) {
        membership_listener=l;
    }

    public final void setRequestHandler(RequestHandler rh) {
        req_handler=rh;
    }

    public Channel getChannel() {
        return channel;
    }

    public void setChannel(Channel ch) {
        if(ch == null)
            return;
        this.channel=ch;
        local_addr=channel.getAddress();
        if(prot_adapter == null)
            prot_adapter=new ProtocolAdapter();
        // Don't force installing the UpHandler so subclasses can use this
        // method and still integrate with a MuxUpHandler
        installUpHandler(prot_adapter, false);
    }
    
    /**
     * Sets the given UpHandler as the UpHandler for the channel, or, if the
     * channel already has a Muxer installed as it's UpHandler, sets the given
     * handler as the Muxer's {@link Muxer#setDefaultHandler(Object) default handler}.
     * If the relevant handler is already installed, the <code>canReplace</code>
     * controls whether this method replaces it (after logging a WARN) or simply
     * leaves <code>handler</code> uninstalled.
     * <p>
     * Passing <code>false</code> as the <code>canReplace</code> value allows
     * callers to use this method to install defaults without concern about
     * inadvertently overriding
     * 
     * @param handler the UpHandler to install
     * @param canReplace <code>true</code> if an existing Channel upHandler or 
     *              Muxer default upHandler can be replaced; <code>false</code>
     *              if this method shouldn't install
     */
    protected void installUpHandler(UpHandler handler, boolean canReplace)
    {
       UpHandler existing = channel.getUpHandler();
       if (existing == null) {
           channel.setUpHandler(handler);
       }
       else if (existing instanceof Muxer<?>) {
           @SuppressWarnings("unchecked")
           Muxer<UpHandler> mux = (Muxer<UpHandler>) existing;
           if (mux.getDefaultHandler() == null) {
               mux.setDefaultHandler(handler);
           }
           else if (canReplace) {
               log.warn("Channel Muxer already has a default up handler installed (" +
                     mux.getDefaultHandler() + ") but now it is being overridden"); 
               mux.setDefaultHandler(handler);
           }
       }
       else if (canReplace) {
           log.warn("Channel already has an up handler installed (" + existing + ") but now it is being overridden");
           channel.setUpHandler(handler);
       }
    }



    /**
     * Sends a message to the members listed in dests. If dests is null, the message is sent to all current group
     * members.
     * @param dests A list of group members to send the message to. The message is sent to all members of the current
     *        group if null
     * @param msg The message to be sent
     * @param options A set of options that govern the call. See {@link org.jgroups.blocks.RequestOptions} for details
     * @return RspList A list of Rsp elements
     * @throws Exception If the request cannot be sent
     * @since 2.9
     */
    public <T> RspList<T> castMessage(final Collection<Address> dests,
                                      Message msg, RequestOptions options) throws Exception {
        GroupRequest<T> req=cast(dests, msg, options, true);
        return req != null? req.getResults() : new RspList();
    }


    /**
     * Sends a message to the members listed in dests. If dests is null, the message is sent to all current group
     * members.
     * @param dests A list of group members to send the message to. The message is sent to all members of the current
     *        group if null
     * @param msg The message to be sent
     * @param options A set of options that govern the call. See {@link org.jgroups.blocks.RequestOptions} for details
     * @return NotifyingFuture<T> A future from which the results (RspList) can be retrieved
     * @throws Exception If the request cannot be sent
     */
    public <T> NotifyingFuture<RspList<T>> castMessageWithFuture(final Collection<Address> dests,
                                                                 Message msg,
                                                                 RequestOptions options) throws Exception {
        GroupRequest<T> req=cast(dests, msg, options, false);
        return req != null? req : new NullFuture<RspList>(new RspList());
    }

    protected <T> GroupRequest<T> cast(final Collection<Address> dests, Message msg,
                                       RequestOptions options,
                                       boolean block_for_results) throws Exception {
        List<Address> real_dests;

        // we need to clone because we don't want to modify the original
        if(dests != null) {
            real_dests=new ArrayList<Address>(dests);
            real_dests.retainAll(this.members);
        }
        else
            real_dests=new ArrayList<Address>(members);

        // if local delivery is off, then we should not wait for the message from the local member.
        // therefore remove it from the membership
        Channel tmp=channel;
        if(tmp != null && tmp.getDiscardOwnMessages()) {
            if(local_addr == null)
                local_addr=tmp.getAddress();
            if(local_addr != null)
                real_dests.remove(local_addr);
        }

        if(options != null && options.hasExclusionList()) {
            Collection<Address> exclusion_list=options.getExclusionList();
            real_dests.removeAll(exclusion_list);
        }

        // don't even send the message if the destination list is empty
        if(log.isTraceEnabled())
            log.trace("real_dests=" + real_dests);

        if(real_dests.isEmpty()) {
            if(log.isTraceEnabled())
                log.trace("destination list is empty, won't send message");
            return null;
        }

        GroupRequest<T> req=new GroupRequest<T>(msg, corr, real_dests, options);
        if(options != null) {
            req.setResponseFilter(options.getRspFilter());
            req.setAnycasting(options.getAnycasting());
            msg.setFlag(options.getFlags());
            if(options.getScope() > 0)
                msg.setScope(options.getScope());
        }
        req.setBlockForResults(block_for_results);
        req.execute();
        return req;
    }


    public void done(long req_id) {
        corr.done(req_id);
    }


    /**
     * Sends a unicast message and - depending on the options - returns a result
     * @param msg the message to be sent. The destination needs to be non-null
     * @param opts the options to be used
     * @return T the result
     * @throws Exception If there was problem sending the request, processing it at the receiver, or processing
     *                   it at the sender.
     * @throws TimeoutException If the call didn't succeed within the timeout defined in options (if set)
     */
    public <T> T sendMessage(Message msg, RequestOptions opts) throws Exception {
        Address dest=msg.getDest();
        if(dest == null) {
            if(log.isErrorEnabled())
                log.error("the message's destination is null, cannot send message");
            return null;
        }

        if(opts != null) {
            msg.setFlag(opts.getFlags());
            if(opts.getScope() > 0)
                msg.setScope(opts.getScope());
        }

        UnicastRequest<T> req=new UnicastRequest<T>(msg, corr, dest, opts);
        req.execute();

        if(opts != null && opts.getMode() == ResponseMode.GET_NONE)
            return null;

        Rsp<T> rsp=req.getResult();
        if(rsp.wasSuspected())
            throw new SuspectedException(dest);

        Throwable exception=rsp.getException();
        if(exception != null) {
            if(exception instanceof Error) throw (Error)exception;
            else if(exception instanceof RuntimeException) throw (RuntimeException)exception;
            else if(exception instanceof Exception) throw (Exception)exception;
            else throw new RuntimeException(exception);
        }

        if(!rsp.wasReceived() && !req.responseReceived())
            throw new TimeoutException("timeout sending message to " + dest);
        return rsp.getValue();
    }


    /**
     * Sends a unicast message to the target defined by msg.getDest() and returns a future
     * @param msg The unicast message to be sent. msg.getDest() must not be null
     * @param options
     * @return NotifyingFuture<T> A future from which the result can be fetched
     * @throws Exception If there was problem sending the request, processing it at the receiver, or processing
     *                   it at the sender. {@link java.util.concurrent.Future#get()} will throw this exception
     * @throws TimeoutException If the call didn't succeed within the timeout defined in options (if set)
     */
    public <T> NotifyingFuture<T> sendMessageWithFuture(Message msg, RequestOptions options) throws Exception {
        Address dest=msg.getDest();
        if(dest == null) {
            if(log.isErrorEnabled())
                log.error("the message's destination is null, cannot send message");
            return null;
        }

        if(options != null) {
            msg.setFlag(options.getFlags());
            if(options.getScope() > 0)
                msg.setScope(options.getScope());
        }

        UnicastRequest<T> req=new UnicastRequest<T>(msg, corr, dest, options);
        req.setBlockForResults(false);
        req.execute();
        if(options != null && options.getMode() == ResponseMode.GET_NONE)
            return new NullFuture<T>(null);
        return req;
    }



    /* ------------------------ RequestHandler Interface ---------------------- */
    public Object handle(Message msg) throws Exception {
        if(req_handler != null)
            return req_handler.handle(msg);
        return null;
    }
    /* -------------------- End of RequestHandler Interface ------------------- */





    /* --------------------- Interface ChannelListener ---------------------- */

    public void channelConnected(Channel channel) {
        for(ChannelListener l: channel_listeners) {
            try {
                l.channelConnected(channel);
            }
            catch(Throwable t) {
                log.warn("notifying channel listener " + l + " failed", t);
            }
        }
    }

    public void channelDisconnected(Channel channel) {
        stop();
        for(ChannelListener l: channel_listeners) {
            try {
                l.channelDisconnected(channel);
            }
            catch(Throwable t) {
                log.warn("notifying channel listener " + l + " failed", t);
            }
        }
    }

    public void channelClosed(Channel channel) {
        stop();
        for(ChannelListener l: channel_listeners) {
            try {
                l.channelClosed(channel);
            }
            catch(Throwable t) {
                log.warn("notifying channel listener " + l + " failed", t);
            }
        }
    }

    /* ----------------------------------------------------------------------- */




    class ProtocolAdapter extends Protocol implements UpHandler {


        /* ------------------------- Protocol Interface --------------------------- */

        public String getName() {
            return "MessageDispatcher";
        }



        protected Object handleUpEvent(Event evt) throws Exception {
            switch(evt.getType()) {
                case Event.MSG:
                    if(msg_listener != null) {
                        msg_listener.receive((Message) evt.getArg());
                    }
                    break;

                case Event.GET_APPLSTATE: // reply with GET_APPLSTATE_OK
                    byte[] tmp_state=null;
                    if(msg_listener != null) {
                        ByteArrayOutputStream output=new ByteArrayOutputStream(1024);
                        msg_listener.getState(output);
                        tmp_state=output.toByteArray();
                    }
                    return new StateTransferInfo(null, 0L, tmp_state);

                case Event.GET_STATE_OK:
                    if(msg_listener != null) {
                        StateTransferResult result=(StateTransferResult)evt.getArg();
                        ByteArrayInputStream input=new ByteArrayInputStream(result.getBuffer());
                        msg_listener.setState(input);
                    }
                    break;

                case Event.STATE_TRANSFER_OUTPUTSTREAM:
                    OutputStream os=(OutputStream)evt.getArg();
                    if(msg_listener != null && os != null) {
                        msg_listener.getState(os);
                    }
                    break;

                case Event.STATE_TRANSFER_INPUTSTREAM:
                    InputStream is=(InputStream)evt.getArg();
                    if(msg_listener != null && is!=null)
                        msg_listener.setState(is);
                    break;

                case Event.VIEW_CHANGE:
                    View v=(View) evt.getArg();
                    List<Address> new_mbrs=v.getMembers();
                    setMembers(new_mbrs);
                    if(membership_listener != null)
                        membership_listener.viewAccepted(v);
                    break;

                case Event.SET_LOCAL_ADDRESS:
                    if(log.isTraceEnabled())
                        log.trace("setting local_addr (" + local_addr + ") to " + evt.getArg());
                    local_addr=(Address)evt.getArg();
                    break;

                case Event.SUSPECT:
                    if(membership_listener != null)
                        membership_listener.suspect((Address) evt.getArg());
                    break;

                case Event.BLOCK:
                    if(membership_listener != null)
                        membership_listener.block();
                    break;
                case Event.UNBLOCK:
                    if(membership_listener != null)
                        membership_listener.unblock();
                    break;
            }

            return null;
        }






        /**
         * Called by channel (we registered before) when event is received. This is the UpHandler interface.
         */
        public Object up(Event evt) {
            if(corr != null) {
                if(!corr.receive(evt)) {
                    try {
                        return handleUpEvent(evt);
                    }
                    catch(Throwable t) {
                        throw new RuntimeException(t);
                    }
                }
            }
            return null;
        }



        public Object down(Event evt) {
            if(channel != null)
                return channel.down(evt);
            return null;
        }


        /* ----------------------- End of Protocol Interface ------------------------ */

    }



}<|MERGE_RESOLUTION|>--- conflicted
+++ resolved
@@ -1,4 +1,3 @@
-
 package org.jgroups.blocks;
 
 import org.jgroups.*;
@@ -82,10 +81,6 @@
     }
 
 
-<<<<<<< HEAD
-
-=======
->>>>>>> dfc3aa34
 
     /**
      * If this dispatcher is using a user-provided PullPushAdapter, then need to set the members from the adapter
@@ -182,7 +177,7 @@
         // method and still integrate with a MuxUpHandler
         installUpHandler(prot_adapter, false);
     }
-    
+
     /**
      * Sets the given UpHandler as the UpHandler for the channel, or, if the
      * channel already has a Muxer installed as it's UpHandler, sets the given
@@ -194,34 +189,34 @@
      * Passing <code>false</code> as the <code>canReplace</code> value allows
      * callers to use this method to install defaults without concern about
      * inadvertently overriding
-     * 
+     *
      * @param handler the UpHandler to install
-     * @param canReplace <code>true</code> if an existing Channel upHandler or 
+     * @param canReplace <code>true</code> if an existing Channel upHandler or
      *              Muxer default upHandler can be replaced; <code>false</code>
      *              if this method shouldn't install
      */
     protected void installUpHandler(UpHandler handler, boolean canReplace)
     {
-       UpHandler existing = channel.getUpHandler();
-       if (existing == null) {
-           channel.setUpHandler(handler);
-       }
-       else if (existing instanceof Muxer<?>) {
-           @SuppressWarnings("unchecked")
-           Muxer<UpHandler> mux = (Muxer<UpHandler>) existing;
-           if (mux.getDefaultHandler() == null) {
-               mux.setDefaultHandler(handler);
-           }
-           else if (canReplace) {
-               log.warn("Channel Muxer already has a default up handler installed (" +
-                     mux.getDefaultHandler() + ") but now it is being overridden"); 
-               mux.setDefaultHandler(handler);
-           }
-       }
-       else if (canReplace) {
-           log.warn("Channel already has an up handler installed (" + existing + ") but now it is being overridden");
-           channel.setUpHandler(handler);
-       }
+        UpHandler existing = channel.getUpHandler();
+        if (existing == null) {
+            channel.setUpHandler(handler);
+        }
+        else if (existing instanceof Muxer<?>) {
+            @SuppressWarnings("unchecked")
+            Muxer<UpHandler> mux = (Muxer<UpHandler>) existing;
+            if (mux.getDefaultHandler() == null) {
+                mux.setDefaultHandler(handler);
+            }
+            else if (canReplace) {
+                log.warn("Channel Muxer already has a default up handler installed (" +
+                        mux.getDefaultHandler() + ") but now it is being overridden");
+                mux.setDefaultHandler(handler);
+            }
+        }
+        else if (canReplace) {
+            log.warn("Channel already has an up handler installed (" + existing + ") but now it is being overridden");
+            channel.setUpHandler(handler);
+        }
     }
 
 
