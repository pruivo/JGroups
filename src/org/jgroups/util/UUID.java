--- conflicted
+++ resolved
@@ -17,11 +17,7 @@
  * @author Bela Ban
  */
 public class UUID implements Address {
-<<<<<<< HEAD
-    private static final long serialVersionUID = 8610088016866299124L;
-=======
     private static final long serialVersionUID=-6194072960039354716L;
->>>>>>> dfc3aa34
     protected long   mostSigBits;
     protected long   leastSigBits;
 
