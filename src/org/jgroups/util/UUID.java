package org.jgroups.util;

import org.jgroups.Address;
import org.jgroups.Global;
import org.jgroups.blocks.LazyRemovalCache;

import java.io.*;
import java.security.SecureRandom;
import java.util.Collection;
import java.util.Map;

/**
 * Logical address which is unique over space and time. <br/>
 * Copied from java.util.UUID, but unneeded fields from the latter have been removed. UUIDs needs to
 * have a small memory footprint.
 * 
 * @author Bela Ban
 */
public class UUID implements Address {
    private static final long serialVersionUID = 8610088016866299124L;
    protected long   mostSigBits;
    protected long   leastSigBits;

    /** The random number generator used by this class to create random based UUIDs */
    protected static volatile SecureRandom numberGenerator=null;

    /** Keeps track of associations between logical addresses (UUIDs) and logical names */
    protected static final LazyRemovalCache<Address,String> cache;

    protected static boolean print_uuids=false;

    protected static final int SIZE=Global.LONG_SIZE * 2;

    protected static final LazyRemovalCache.Printable<Address,String> print_function=new LazyRemovalCache.Printable<Address,String>() {
        public java.lang.String print(Address key, String val) {
            return val + ": " + (key instanceof UUID? ((UUID)key).toStringLong() : key) + "\n";
        }
    };
    

    static {
        String tmp;

        int max_elements=500;
        long max_age=5000L;

        try {
            tmp=Util.getProperty(new String[]{Global.UUID_CACHE_MAX_ELEMENTS}, null, null, false, "500");
            if(tmp != null)
                max_elements=Integer.valueOf(tmp);
        }
        catch(Throwable t) {
        }

        try {
            tmp=Util.getProperty(new String[]{Global.UUID_CACHE_MAX_AGE}, null, null, false, "5000");
            if(tmp != null)
                max_age=Long.valueOf(tmp);
        }
        catch(Throwable t) {
        }

        cache=new LazyRemovalCache<Address,String>(max_elements, max_age);


        /* Trying to get value of jgroups.print_uuids. PropertyPermission not granted if
        * running in an untrusted environment with JNLP */
        try {
            tmp=Util.getProperty(new String[]{Global.PRINT_UUIDS}, null, null, false, "false");
            print_uuids=Boolean.valueOf(tmp).booleanValue();
        }
        catch (SecurityException ex){
        }
    }


    public UUID() {
    }


    public UUID(long mostSigBits, long leastSigBits) {
        this.mostSigBits = mostSigBits;
        this.leastSigBits = leastSigBits;
    }

    /** Private constructor which uses a byte array to construct the new UUID */
    protected UUID(byte[] data) {
        long msb = 0;
        long lsb = 0;
        if(data.length != 16)
            throw new RuntimeException("UUID needs a 16-byte array");
        for (int i=0; i<8; i++)
            msb = (msb << 8) | (data[i] & 0xff);
        for (int i=8; i<16; i++)
            lsb = (lsb << 8) | (data[i] & 0xff);
        this.mostSigBits = msb;
        this.leastSigBits = lsb;
    }


    public static void add(Address uuid, String logical_name) {
        cache.add(uuid, logical_name); // overwrite existing entry
    }

    public static void add(Map<Address,String> map) {
        if(map == null) return;
        for(Map.Entry<Address,String> entry: map.entrySet())
            add(entry.getKey(), entry.getValue());
    }

    public static String get(Address logical_addr) {
        return cache.get(logical_addr);
    }

    /** Returns a <em>copy</em> of the cache's contents */
    public static Map<Address,String> getContents() {
        return cache.contents();
    }

    public static void remove(Address addr) {
        cache.remove(addr);
    }

    public static void removeAll(Collection<Address> mbrs) {
        cache.removeAll(mbrs);
    }

    public static void retainAll(Collection<Address> logical_addrs) {
        cache.retainAll(logical_addrs);
    }

    public static String printCache() {
        return cache.printCache(print_function);
    }


    /**
     * Static factory to retrieve a type 4 (pseudo randomly generated) UUID.
     * The {@code UUID} is generated using a cryptographically strong pseudo
     * random number generator.
     * @return  A randomly generated {@code UUID}
     */
    public static UUID randomUUID() {
        SecureRandom ng=numberGenerator;
        if(ng == null)
            numberGenerator=ng=new SecureRandom();

        byte[] randomBytes=new byte[16];
        ng.nextBytes(randomBytes);
        return new UUID(randomBytes);
    }


    public long getLeastSignificantBits() {
        return leastSigBits;
    }

    /**
     * Returns the most significant 64 bits of this UUID's 128 bit value.
     * @return  The most significant 64 bits of this UUID's 128 bit value
     */
    public long getMostSignificantBits() {
        return mostSigBits;
    }




    public String toString() {
        if(print_uuids)
            return toStringLong();
        String val=cache.get(this);
        return val != null? val : toStringLong();
    }

     /**
     * Returns a {@code String} object representing this {@code UUID}.
     *
     * <p> The UUID string representation is as described by this BNF:
     * <blockquote><pre>
     * {@code
     * UUID                   = <time_low> "-" <time_mid> "-"
     *                          <time_high_and_version> "-"
     *                          <variant_and_sequence> "-"
     *                          <node>
     * time_low               = 4*<hexOctet>
     * time_mid               = 2*<hexOctet>
     * time_high_and_version  = 2*<hexOctet>
     * variant_and_sequence   = 2*<hexOctet>
     * node                   = 6*<hexOctet>
     * hexOctet               = <hexDigit><hexDigit>
     * hexDigit               =
     *       "0" | "1" | "2" | "3" | "4" | "5" | "6" | "7" | "8" | "9"
     *       | "a" | "b" | "c" | "d" | "e" | "f"
     *       | "A" | "B" | "C" | "D" | "E" | "F"
     * }</pre></blockquote>
     *
     * @return  A string representation of this {@code UUID}
     */
    public String toStringLong() {
        return (digits(mostSigBits >> 32, 8) + "-" +
                digits(mostSigBits >> 16, 4) + "-" +
                digits(mostSigBits, 4) + "-" +
                digits(leastSigBits >> 48, 4) + "-" +
                digits(leastSigBits, 12));
    }

    /** Returns val represented by the specified number of hex digits. */
    protected static String digits(long val, int digits) {
        long hi = 1L << (digits * 4);
        return Long.toHexString(hi | (val & (hi - 1))).substring(1);
    }

    /**
     * Returns a hash code for this {@code UUID}.
     * @return  A hash code value for this {@code UUID}
     */
    public int hashCode() {
        return (int)((mostSigBits >> 32) ^
                mostSigBits ^
                (leastSigBits >> 32) ^
                leastSigBits);
    }

    /**
     * Compares this object to the specified object.  The result is {@code
     * true} if and only if the argument is not {@code null}, is a {@code UUID}
     * object, has the same variant, and contains the same value, bit for bit,
     * as this {@code UUID}.
     * @param  obj The object to be compared
     * @return  {@code true} if the objects are the same; {@code false} otherwise
     */
    public boolean equals(Object obj) {
        if (!(obj instanceof UUID))
            return false;
        UUID id = (UUID)obj;
        return this == id || (mostSigBits == id.mostSigBits && leastSigBits == id.leastSigBits);
    }


    /**
     * Compares this UUID with the specified UUID.
     * <p> The first of two UUIDs is greater than the second if the most
     * significant field in which the UUIDs differ is greater for the first UUID.
     * @param  other {@code UUID} to which this {@code UUID} is to be compared
     * @return  -1, 0 or 1 as this {@code UUID} is less than, equal to, or greater than {@code val}
     */
    public int compareTo(Address other) {
        UUID val=(UUID)other;
        if(this == val)
            return 0;
        return (this.mostSigBits < val.mostSigBits ? -1 :
                (this.mostSigBits > val.mostSigBits ? 1 :
                        (this.leastSigBits < val.leastSigBits ? -1 :
                                (this.leastSigBits > val.leastSigBits ? 1 :
                                        0))));
    }



    public void writeTo(DataOutput out) throws Exception {
        out.writeLong(leastSigBits);
        out.writeLong(mostSigBits);
    }

    public void readFrom(DataInput in) throws Exception {
        leastSigBits=in.readLong();
        mostSigBits=in.readLong();
<<<<<<< HEAD
        if(in.readBoolean() == false)
            return;
        int len=in.readUnsignedShort();
        if(len > 0) {
            additional_data=new byte[len];
            in.readFully(additional_data, 0, additional_data.length);
        }
    }

    public boolean isMulticastAddress() {
        return false;
    }

    @Override
    public boolean isGroupAddress() {
        return false;
    }

    public int size() {
        int retval=SIZE;
        if(additional_data != null)
            retval+=additional_data.length + Global.SHORT_SIZE;
        return retval;
    }

    public Object clone() throws CloneNotSupportedException {
        UUID ret=new UUID(mostSigBits, leastSigBits);
        if(additional_data != null) {
            ret.additional_data=new byte[additional_data.length];
            System.arraycopy(additional_data, 0, ret.additional_data, 0, additional_data.length);
        }
        return ret;
=======
>>>>>>> 7328ff6d
    }

    public void writeExternal(ObjectOutput out) throws IOException {
        out.writeLong(leastSigBits);
        out.writeLong(mostSigBits);
    }

    public void readExternal(ObjectInput in) throws IOException, ClassNotFoundException {
        leastSigBits=in.readLong();
        mostSigBits=in.readLong();
    }


    public int size() {
        return SIZE;
    }

    public UUID copy() {
        return new UUID(mostSigBits, leastSigBits);
    }


}<|MERGE_RESOLUTION|>--- conflicted
+++ resolved
@@ -13,7 +13,7 @@
  * Logical address which is unique over space and time. <br/>
  * Copied from java.util.UUID, but unneeded fields from the latter have been removed. UUIDs needs to
  * have a small memory footprint.
- * 
+ *
  * @author Bela Ban
  */
 public class UUID implements Address {
@@ -36,7 +36,7 @@
             return val + ": " + (key instanceof UUID? ((UUID)key).toStringLong() : key) + "\n";
         }
     };
-    
+
 
     static {
         String tmp;
@@ -173,7 +173,7 @@
         return val != null? val : toStringLong();
     }
 
-     /**
+    /**
      * Returns a {@code String} object representing this {@code UUID}.
      *
      * <p> The UUID string representation is as described by this BNF:
@@ -266,41 +266,6 @@
     public void readFrom(DataInput in) throws Exception {
         leastSigBits=in.readLong();
         mostSigBits=in.readLong();
-<<<<<<< HEAD
-        if(in.readBoolean() == false)
-            return;
-        int len=in.readUnsignedShort();
-        if(len > 0) {
-            additional_data=new byte[len];
-            in.readFully(additional_data, 0, additional_data.length);
-        }
-    }
-
-    public boolean isMulticastAddress() {
-        return false;
-    }
-
-    @Override
-    public boolean isGroupAddress() {
-        return false;
-    }
-
-    public int size() {
-        int retval=SIZE;
-        if(additional_data != null)
-            retval+=additional_data.length + Global.SHORT_SIZE;
-        return retval;
-    }
-
-    public Object clone() throws CloneNotSupportedException {
-        UUID ret=new UUID(mostSigBits, leastSigBits);
-        if(additional_data != null) {
-            ret.additional_data=new byte[additional_data.length];
-            System.arraycopy(additional_data, 0, ret.additional_data, 0, additional_data.length);
-        }
-        return ret;
-=======
->>>>>>> 7328ff6d
     }
 
     public void writeExternal(ObjectOutput out) throws IOException {
