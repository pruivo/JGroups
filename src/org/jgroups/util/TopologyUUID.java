package org.jgroups.util;

import org.jgroups.Global;

import java.io.*;
import java.security.SecureRandom;

/**
 * Subclass of {@link org.jgroups.util.UUID} which adds 3 strings (siteId, rackId and machineId)as payload.
 * An instance of this can be fed to {@link org.jgroups.JChannel#setAddressGenerator(org.jgroups.stack.AddressGenerator)},
 * with the address generator creating TopologyUUIDs.<p/>
 * Mainly used by TopologyAwareConsistentHash in Infinispan (www.infinispan.org).
 * @author Bela Ban
 */
public class TopologyUUID extends UUID {
<<<<<<< HEAD
    private static final long serialVersionUID = -3724100022170135811L;
=======
    private static final long serialVersionUID=-9174743372383447193L;
>>>>>>> dfc3aa34
    protected String site_id;
    protected String rack_id;
    protected String machine_id;

    public TopologyUUID() {
    }

    protected TopologyUUID(byte[] data, String site_id, String rack_id, String machine_id) {
        super(data);
        this.site_id=site_id;
        this.rack_id=rack_id;
        this.machine_id=machine_id;
    }

    public static TopologyUUID randomUUID(String site_id, String rack_id, String machine_id) {
        return new TopologyUUID(generateRandomBytes(), site_id, rack_id, machine_id);
    }

    public static TopologyUUID randomUUID(String logical_name, String site_id, String rack_id, String machine_id) {
        TopologyUUID retval=new TopologyUUID(generateRandomBytes(), site_id, rack_id, machine_id);
        UUID.add(retval, logical_name);
        return retval;
    }

    public String getSiteId() {
        return site_id;
    }

    public void setSiteId(String site_id) {
        this.site_id=site_id;
    }

    public String getRackId() {
        return rack_id;
    }

    public void setRackId(String rack_id) {
        this.rack_id=rack_id;
    }

    public String getMachineId() {
        return machine_id;
    }

    public void setMachineId(String machine_id) {
        this.machine_id=machine_id;
    }

    public boolean isSameSite(TopologyUUID addr) {
        return addr != null
          && ((site_id != null && site_id.equals(addr.getSiteId())) || (site_id == null && addr.getSiteId() == null));
    }

    public boolean isSameRack(TopologyUUID addr) {
        return addr != null
          && ((rack_id != null && rack_id.equals(addr.getRackId())) || (rack_id == null && addr.getRackId() == null));
    }

    public boolean isSameMachine(TopologyUUID addr) {
        return addr != null
          && ((machine_id != null  && machine_id.equals(addr.getMachineId())) || (machine_id == null && addr.getMachineId() == null));
    }


    public int size() {
        int retval=super.size() + 3 * Global.BYTE_SIZE;
        if(site_id != null)
            retval+= site_id.length() +2;
        if(rack_id != null)
            retval+=rack_id.length() +2;
        if(machine_id != null)
            retval+=machine_id.length() +2;
        return retval;
    }

    public void writeTo(DataOutput out) throws Exception {
        super.writeTo(out);
        Util.writeString(site_id, out);
        Util.writeString(rack_id, out);
        Util.writeString(machine_id, out);
    }

    public void readFrom(DataInput in) throws Exception {
        super.readFrom(in);
        site_id=Util.readString(in);
        rack_id=Util.readString(in);
        machine_id=Util.readString(in);
    }

    public void readExternal(ObjectInput in) throws IOException, ClassNotFoundException {
        super.readExternal(in);
        try {
            site_id=Util.readString(in);
            rack_id=Util.readString(in);
            machine_id=Util.readString(in);
        }
        catch(Exception e) {
            throw new IOException(e);
        }
    }

    public void writeExternal(ObjectOutput out) throws IOException {
        super.writeExternal(out);
        try {
            Util.writeString(site_id, out);
            Util.writeString(rack_id, out);
            Util.writeString(machine_id, out);
        }
        catch(Exception e) {
            throw new IOException(e);
        }
    }

    public String toString() {
        if(print_uuids)
            return toStringLong() + (site_id == null? "" : "(" + site_id + ")");
        return super.toString() + (site_id == null? "" : "(" + site_id + ")");
    }

    public String toStringDetailed() {
        if(print_uuids)
            return toStringLong() + "(" + printDetails() + ")";
        return super.toString() + "(" + printDetails() + ")";
    }

    
    protected static byte[] generateRandomBytes() {
        SecureRandom ng=numberGenerator;
        if(ng == null)
            numberGenerator=ng=new SecureRandom();

        byte[] randomBytes=new byte[16];
        ng.nextBytes(randomBytes);
        return randomBytes;
    }

    protected String printDetails() {
        StringBuilder sb=new StringBuilder();
        if(site_id != null)
            sb.append(site_id);
        sb.append(":");
        if(rack_id != null)
            sb.append(rack_id);
        sb.append(":");
        if(machine_id != null)
            sb.append(machine_id);
        return sb.toString();
    }
}<|MERGE_RESOLUTION|>--- conflicted
+++ resolved
@@ -13,11 +13,7 @@
  * @author Bela Ban
  */
 public class TopologyUUID extends UUID {
-<<<<<<< HEAD
-    private static final long serialVersionUID = -3724100022170135811L;
-=======
     private static final long serialVersionUID=-9174743372383447193L;
->>>>>>> dfc3aa34
     protected String site_id;
     protected String rack_id;
     protected String machine_id;
@@ -68,17 +64,17 @@
 
     public boolean isSameSite(TopologyUUID addr) {
         return addr != null
-          && ((site_id != null && site_id.equals(addr.getSiteId())) || (site_id == null && addr.getSiteId() == null));
+                && ((site_id != null && site_id.equals(addr.getSiteId())) || (site_id == null && addr.getSiteId() == null));
     }
 
     public boolean isSameRack(TopologyUUID addr) {
         return addr != null
-          && ((rack_id != null && rack_id.equals(addr.getRackId())) || (rack_id == null && addr.getRackId() == null));
+                && ((rack_id != null && rack_id.equals(addr.getRackId())) || (rack_id == null && addr.getRackId() == null));
     }
 
     public boolean isSameMachine(TopologyUUID addr) {
         return addr != null
-          && ((machine_id != null  && machine_id.equals(addr.getMachineId())) || (machine_id == null && addr.getMachineId() == null));
+                && ((machine_id != null  && machine_id.equals(addr.getMachineId())) || (machine_id == null && addr.getMachineId() == null));
     }
 
 
@@ -143,7 +139,7 @@
         return super.toString() + "(" + printDetails() + ")";
     }
 
-    
+
     protected static byte[] generateRandomBytes() {
         SecureRandom ng=numberGenerator;
         if(ng == null)
