


package org.jgroups;

import org.jgroups.annotations.Immutable;

/**
 * We're using the scheme described at http://www.jboss.com/index.html?module=bb&op=viewtopic&t=77231
 * for major, minor and micro version numbers. We have 5 bits for major and minor version numbers each and
 * 6 bits for the micro version.
 * This gives:
 * X = 0-31 for major versions
 * Y = 0-31 for minor versions
 * Z = 0-63 for micro versions
 *
 * @author Bela Ban
 * Holds version information for JGroups.
 */
@Immutable
public class Version {
<<<<<<< HEAD
    public static final short major = 2;
    public static final short minor = 12;
    public static final short micro = 0;
    public static final String description="2.12.0.1.Final + Total Order Group Multicast";
=======
    public static final short major = 3;
    public static final short minor = 0;
    public static final short micro = 4;
    public static final String description="3.0.4.Final";
>>>>>>> 7328ff6d

    public static final short version=encode(major, minor, micro);
    public static final String string_version=print(version);

    private static final int MAJOR_SHIFT = 11;
    private static final int MINOR_SHIFT = 6;
    private static final int MAJOR_MASK  = 0x00f800; // 1111100000000000 bit mask
    private static final int MINOR_MASK  = 0x0007c0; //      11111000000 bit mask
    private static final int MICRO_MASK  = 0x00003f; //           111111 bit mask
    


    /**
     * Prints the value of the description and cvs fields to System.out.
     * @param args
     */
    public static void main(String[] args) {
        System.out.println("\nVersion:      " + description);
    }


    /**
     * Returns the catenation of the description and cvs fields.
     * @return String with description
     */
    public static String printDescription() {
        return "JGroups " + description;
    }

    /**
     * Returns the version field as a String.
     * @return String with version
     */
    public static String printVersion() {
        return string_version;
    }


    /**
     * Compares the specified version number against the current version number.
     * @param v short
     * @return Result of == operator.
     */
    public static boolean isSame(short v) {
        return version == v;
    }

    /** Method copied from http://www.jboss.com/index.html?module=bb&op=viewtopic&t=77231 */
    public static short encode(int major, int minor, int micro) {
        return (short)((major << MAJOR_SHIFT) + (minor << MINOR_SHIFT) + micro);
    }

    /** Method copied from http://www.jboss.com/index.html?module=bb&op=viewtopic&t=77231 */
    public static String print(short version) {
        int major=(version & MAJOR_MASK) >> MAJOR_SHIFT;
        int minor=(version & MINOR_MASK) >> MINOR_SHIFT;
        int micro=(version & MICRO_MASK);
        return major + "." + minor + "." + micro;
    }


    public static short[] decode(short version) {
        short major=(short)((version & MAJOR_MASK) >> MAJOR_SHIFT);
        short minor=(short)((version & MINOR_MASK) >> MINOR_SHIFT);
        short micro=(short)(version & MICRO_MASK);
        return new short[]{major, minor, micro};
    }

    /**
     * Checks whether ver is binary compatible with the current version. The rule for binary compatibility is that
     * the major and minor versions have to match, whereas micro versions can differ.
     * @param ver
     * @return
     */
    public static boolean isBinaryCompatible(short ver) {
        if(version == ver)
            return true;
        short tmp_major=(short)((ver & MAJOR_MASK) >> MAJOR_SHIFT);
        short tmp_minor=(short)((ver & MINOR_MASK) >> MINOR_SHIFT);
        return major == tmp_major && minor == tmp_minor;
    }


    public static boolean isBinaryCompatible(short ver1, short ver2) {
        if(ver1 == ver2)
            return true;
        short[] tmp=decode(ver1);
        short tmp_major=tmp[0], tmp_minor=tmp[1];
        tmp=decode(ver2);
        short tmp_major2=tmp[0], tmp_minor2=tmp[1];
        return tmp_major == tmp_major2 && tmp_minor == tmp_minor2;
    }

}<|MERGE_RESOLUTION|>--- conflicted
+++ resolved
@@ -1,4 +1,3 @@
-
 
 
 package org.jgroups;
@@ -19,17 +18,10 @@
  */
 @Immutable
 public class Version {
-<<<<<<< HEAD
-    public static final short major = 2;
-    public static final short minor = 12;
-    public static final short micro = 0;
-    public static final String description="2.12.0.1.Final + Total Order Group Multicast";
-=======
     public static final short major = 3;
     public static final short minor = 0;
     public static final short micro = 4;
-    public static final String description="3.0.4.Final";
->>>>>>> 7328ff6d
+    public static final String description="3.0.4.Final + TO Multicast";
 
     public static final short version=encode(major, minor, micro);
     public static final String string_version=print(version);
@@ -39,7 +31,7 @@
     private static final int MAJOR_MASK  = 0x00f800; // 1111100000000000 bit mask
     private static final int MINOR_MASK  = 0x0007c0; //      11111000000 bit mask
     private static final int MICRO_MASK  = 0x00003f; //           111111 bit mask
-    
+
 
 
     /**
