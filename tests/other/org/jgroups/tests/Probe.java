--- conflicted
+++ resolved
@@ -171,23 +171,13 @@
 
     static void help() {
         System.out.println("Probe [-help] [-addr <addr>] [-bind_addr <addr>] " +
-<<<<<<< HEAD
                 "[-port <port>] [-ttl <ttl>] [-timeout <timeout>] [-weed_out_duplicates] [-match pattern]" +
                 "[key[=value]]*\n\n" +
                 "Examples:\n" +
                 "probe.sh keys // dumps all valid commands\n" +
                 "probe.sh jmx=NAKACK // dumps JMX info about all NAKACK protocols\n" +
                 "probe.sh op=STABLE.runMessageGarbageCollection // invokes the method in all STABLE protocols\n" +
-                "probe.sh jmx=UDP.oob,thread_pool // dumps all attrs of UDP starting with oob* or thread_pool*");
-=======
-                             "[-port <port>] [-ttl <ttl>] [-timeout <timeout>] [-weed_out_duplicates] [-match pattern]" +
-                             "[key[=value]]*\n\n" +
-                             "Examples:\n" +
-                             "probe.sh keys // dumps all valid commands\n" +
-                             "probe.sh jmx=NAKACK // dumps JMX info about all NAKACK protocols\n" +
-                             "probe.sh op=STABLE.runMessageGarbageCollection // invokes the method in all STABLE protocols\n" +
-                             "probe.sh jmx=UDP.oob,thread_pool // dumps all attrs of UDP starting with oob* or thread_pool*\n" +
-                             "probe.sh jmx=FLUSH.bypass=true\n");
->>>>>>> dfc3aa34
+                "probe.sh jmx=UDP.oob,thread_pool // dumps all attrs of UDP starting with oob* or thread_pool*\n" +
+                "probe.sh jmx=FLUSH.bypass=true\n");
     }
 }